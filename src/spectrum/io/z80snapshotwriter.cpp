--- conflicted
+++ resolved
@@ -4,14 +4,9 @@
 
 #include <iostream>
 #include "z80snapshotwriter.h"
-<<<<<<< HEAD
 #include "../memory128k.h"
 #include "../memoryplus2a.h"
-=======
-#include "../spectrum128kmemory.h"
-#include "../spectrumplus2amemory.h"
 #include "../../util/debug.h"
->>>>>>> aa8c91cd
 
 using namespace Spectrum::Io;
 using ::Z80::UnsignedWord;
@@ -276,39 +271,9 @@
     assert(memory);
     auto pages = memory->pageCount();
 
-<<<<<<< HEAD
     for (int page = 0; page < pages; ++page) {
         if (!writeMemoryPage(out, memory->pagePointer(page), page)) {
-            std::cerr << "failed writing memory page #" << page << " to .z80 file\n";
-=======
-    for (int bank = 0; bank < 8; ++bank) {
-        auto bankNumber = static_cast<MemoryBankNumber128k>(bank);
-
-        if (!writeMemoryPage(out, memory->bankPointer(bankNumber), bankNumber)) {
-            Util::debug << "failed writing memory page #" << bank << " to .z80 file\n";
-            return false;
-        }
-    }
-
-    return true;
-}
-
-bool Z80SnapshotWriter::writePlus2aPlus3(std::ostream & out) const
-{
-    if (!writeHeader(out)) {
-        Util::debug << "failed writing .z80 header\n";
-        return false;
-    }
-
-    const auto * memory = dynamic_cast<const SpectrumPlus2aMemory *>(snapshot().memory());
-    assert(memory);
-
-    for (int bank = 0; bank < 8; ++bank) {
-        auto bankNumber = static_cast<MemoryBankNumber128k>(bank);
-
-        if (!writeMemoryPage(out, memory->bankPointer(bankNumber), bankNumber)) {
-            Util::debug << "failed writing memory page #" << bank << " to .z80 file\n";
->>>>>>> aa8c91cd
+            Util::debug << "failed writing memory page #" << page << " to .z80 file\n";
             return false;
         }
     }
@@ -388,7 +353,7 @@
     return ret;
 }
 
-bool Z80SnapshotWriter::writeMemoryPage(std::ostream & out, const ::Z80::UnsignedByte * memory, int pageNumber)
+bool Z80SnapshotWriter::writeMemoryPage(std::ostream & out, const ::Z80::UnsignedByte * memory, PagedMemoryInterface::PageNumber pageNumber)
 {
     // NOTE memory pages are ALWAYS 16kb in size
     auto compressed = compressMemory(memory, 0x4000);
