--- conflicted
+++ resolved
@@ -81,12 +81,9 @@
         qtui/hexspinbox.cpp
         qtui/dialogue.cpp
         qtui/gamecontrollerhandler.cpp
-<<<<<<< HEAD
-        qtui/resources.qrc
-=======
         qtui/notification.cpp
         qtui/icons.qrc
->>>>>>> 8911a919
+        qtui/resources.qrc
         ../computer.h
         ../cpu.cpp
         ../simplememory.h
