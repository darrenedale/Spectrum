--- conflicted
+++ resolved
@@ -26,6 +26,7 @@
      * - loading of icons suitable for the system theme
      * - display of desktop notifications
      * - location of installed Spectrum ROM image files
+     * - management of recently used snapshot files
      */
     class Application : public QApplication
     {
@@ -175,26 +176,6 @@
          */
         [[nodiscard]] static QIcon icon(const QString & systemThemeName, const QString & name, ThemeType type = ThemeType::Unknown) ;
 
-<<<<<<< HEAD
-    Q_SIGNALS:
-        /**
-         * Emitted whenever the list of recent snapshots has changed.
-         *
-         * @param snapshots The list of recent snapshots.
-         */
-        void recentSnapshotsChanged(const RecentSnapshots & snapshots);
-
-    protected:
-        /**
-         * Read the list of recent snapshots from the settings.
-         */
-        void loadRecentSnapshots();
-
-        /**
-         * Save the list of recent snapshots to the settings.
-         */
-        void saveRecentSnapshots() const;
-=======
         /**
          * Helper to fetch the actual path to a ROM file provided with the emulator.
          *
@@ -225,7 +206,25 @@
          * @return The path to the requested built-in ROM file, or an empty string if the requested ROM cannot be found.
          */
         static QString romFilePath(const char * romFile);
->>>>>>> 088d3620
+
+    Q_SIGNALS:
+        /**
+         * Emitted whenever the list of recent snapshots has changed.
+         *
+         * @param snapshots The list of recent snapshots.
+         */
+        void recentSnapshotsChanged(const RecentSnapshots & snapshots);
+
+    protected:
+        /**
+         * Read the list of recent snapshots from the settings.
+         */
+        void loadRecentSnapshots();
+
+        /**
+         * Save the list of recent snapshots to the settings.
+         */
+        void saveRecentSnapshots() const;
 
     private:
         /**
