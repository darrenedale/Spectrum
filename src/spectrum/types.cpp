--- conflicted
+++ resolved
@@ -3,12 +3,8 @@
 //
 
 #include <cassert>
-<<<<<<< HEAD
+#include <iostream>
 #include "./types.h"
-=======
-#include <iostream>
-#include "types.h"
->>>>>>> 8911a919
 
 using Spectrum::Model;
 using Spectrum::Colour;
